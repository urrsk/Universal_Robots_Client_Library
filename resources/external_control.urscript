--- conflicted
+++ resolved
@@ -23,14 +23,10 @@
 MODE_FORWARD = 3
 MODE_SPEEDL = 4
 MODE_POSE = 5
-<<<<<<< HEAD
-MODE_SPLINE = 6
-=======
 MODE_FREEDRIVE = 6
 MODE_TOOL_IN_CONTACT = 7
 # Data dimensions of the message received on the reverse interface
 REVERSE_INTERFACE_DATA_DIMENSION = 8
->>>>>>> f170fcfd
 
 TRAJECTORY_MODE_RECEIVE = 1
 TRAJECTORY_MODE_CANCEL = -1
@@ -72,16 +68,13 @@
 global extrapolate_max_count = 0
 global control_mode = MODE_UNINITIALIZED
 global trajectory_points_left = 0
-<<<<<<< HEAD
 global last_spline_qdd = [0, 0, 0, 0, 0, 0]
-=======
 global tool_contact_running = False
 
 # Global thread variables
 thread_move = 0
 thread_trajectory = 0
 thread_script_commands = 0
->>>>>>> f170fcfd
 
 def set_servo_setpoint(params_mult):
   cmd_servo_state = SERVO_RUNNING
@@ -432,58 +425,30 @@
 thread_trajectory = 0
 trajectory_points_left = 0
 global keepalive = -2
-<<<<<<< HEAD
-# read_timeout = 0.02
-# params_mult = socket_read_binary_integer(1+6+1, "reverse_socket", 0)
-# textmsg("params2: ", params_mult)
-=======
-params_mult = socket_read_binary_integer(REVERSE_INTERFACE_DATA_DIMENSION, "reverse_socket", 0)
->>>>>>> f170fcfd
 textmsg("ExternalControl: External control active")
-# keepalive = params_mult[1]
 thread_script_commands = run script_commands()
 read_timeout = 0.0
 while (keepalive > 0 or keepalive == -2) and control_mode > MODE_STOPPED:
   enter_critical
-<<<<<<< HEAD
-  sync()
-  params_mult = socket_read_binary_integer(1+6+1, "reverse_socket", read_timeout)
-  # textmsg("params: ", params_mult)
-
+  params_mult = socket_read_binary_integer(REVERSE_INTERFACE_DATA_DIMENSION, "reverse_socket", 0.02) # steptime could work as well, but does not work in simulation
   # first data packet received, set the timeout to 20ms
   read_timeout = 0.02
-  
-  if params_mult[0] > 0:
-    keepalive = params_mult[1]
-
-    # New control mode received
-    if control_mode != params_mult[8]:
-      # Stop the trajectory and flush the point in pipeline
-=======
-  params_mult = socket_read_binary_integer(REVERSE_INTERFACE_DATA_DIMENSION, "reverse_socket", 0.02) # steptime could work as well, but does not work in simulation
   if params_mult[0] > 0:
     keepalive = params_mult[1]
     if control_mode != params_mult[REVERSE_INTERFACE_DATA_DIMENSION]:
       # Clear remaining trajectory points
->>>>>>> f170fcfd
       if control_mode == MODE_FORWARD:
         textmsg("kill thread_trajectory")
         kill thread_trajectory
         stopj(STOPJ_ACCELERATION)
         clear_remaining_trajectory_points()
-<<<<<<< HEAD
-      else:
-        kill thread_move
-        stopj(STOPJ_ACCELERATION)
-      end
-
-      # Run the new type of motion
-      control_mode = params_mult[8]
-=======
       # Stop freedrive
       elif control_mode == MODE_FREEDRIVE:
         textmsg("Leaving freedrive mode")
         end_freedrive_mode()
+      else:
+        kill thread_move
+        stopj(STOPJ_ACCELERATION)
       end
 
       # If tool is in contact, tool contact should be ended before switching control mode
@@ -495,7 +460,6 @@
         control_mode = params_mult[REVERSE_INTERFACE_DATA_DIMENSION]
         join thread_move
       end
->>>>>>> f170fcfd
       if control_mode == MODE_SERVOJ:
         thread_move = run servoThread()
       elif control_mode == MODE_SPEEDJ:
@@ -532,10 +496,7 @@
     elif control_mode == MODE_SPEEDL:
       set_speedl(params_mult)
     elif control_mode == MODE_POSE:
-<<<<<<< HEAD
-      set_servo_pose(params_mult)
-=======
-      pose = p[params_mult[2] / MULT_jointstate, params_mult[3] / MULT_jointstate, params_mult[4] / MULT_jointstate, params_mult[5] / MULT_jointstate, params_mult[6] / MULT_jointstate, params_mult[7] / MULT_jointstate]
+      pose = p[params_mult[2], params_mult[3], params_mult[4], params_mult[5], params_mult[6], params_mult[7]] / MULT_jointstate
       set_servo_pose(pose)
     elif control_mode == MODE_FREEDRIVE:
       if params_mult[2] == FREEDRIVE_MODE_START:
@@ -549,7 +510,6 @@
     # Tool contact is running, but hasn't been detected
     if tool_contact_running == True and control_mode != MODE_TOOL_IN_CONTACT:
       tool_contact_detection()
->>>>>>> f170fcfd
     end
   else:
     keepalive = keepalive - 1
